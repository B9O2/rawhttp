package rawhttp

import (
	"crypto/tls"
	"fmt"
	"io"
	"net"
	"net/url"
	"strings"
	"sync"
	"time"

	"github.com/projectdiscovery/rawhttp/client"
	"github.com/projectdiscovery/rawhttp/proxy"
)

// Dialer can dial a remote HTTP server.
type Dialer interface {
	// Dial dials a remote http server returning a Conn.
	Dial(protocol, addr string) (Conn, error)
<<<<<<< HEAD
	DialWithProxy(protocol, addr, proxyURL string, timeout time.Duration) (Conn, error)
=======
	// Dial dials a remote http server with timeout returning a Conn.
	DialTimeout(protocol, addr string, timeout time.Duration) (Conn, error)
>>>>>>> 69b61b03
}

type dialer struct {
	sync.Mutex                   // protects following fields
	conns      map[string][]Conn // maps addr to a, possibly empty, slice of existing Conns
}

func (d *dialer) Dial(protocol, addr string) (Conn, error) {
	return d.dialTimeout(protocol, addr, 0)
}

func (d *dialer) DialTimeout(protocol, addr string, timeout time.Duration) (Conn, error) {
	return d.dialTimeout(protocol, addr, timeout)
}

func (d *dialer) dialTimeout(protocol, addr string, timeout time.Duration) (Conn, error) {
	d.Lock()
	if d.conns == nil {
		d.conns = make(map[string][]Conn)
	}
	if c, ok := d.conns[addr]; ok {
		if len(c) > 0 {
			conn := c[0]
			c[0], c = c[len(c)-1], c[:len(c)-1]
			d.Unlock()
			return conn, nil
		}
	}
	d.Unlock()
	c, err := clientDial(protocol, addr, timeout)
	return &conn{
		Client: client.NewClient(c),
		Conn:   c,
		dialer: d,
	}, err
}

<<<<<<< HEAD
func (d *dialer) DialWithProxy(protocol, addr, proxyURL string, timeout time.Duration) (Conn, error) {
	var c net.Conn
	u, err := url.Parse(proxyURL)
	if err != nil {
		return nil, fmt.Errorf("unsupported proxy error: %w", err)
	}
	switch u.Scheme {
	case "http":
		c, err = proxy.HTTPDialer(proxyURL, timeout)(addr)
	case "socks5", "socks5h":
		c, err = proxy.Socks5Dialer(proxyURL, timeout)(addr)
	default:
		return nil, fmt.Errorf("unsupported proxy protocol: %s", proxyURL)
	}
	if err != nil {
		return nil, fmt.Errorf("proxy error: %w", err)
	}
	if protocol == "https" {
		if c, err = TlsHandshake(c, addr); err != nil {
			return nil, fmt.Errorf("tls handshake error: %w", err)
		}
	}
	return &conn{
		Client: client.NewClient(c),
		Conn:   c,
		dialer: d,
	}, err
}

func clientDial(protocol, addr string) (net.Conn, error) {
=======
func clientDial(protocol, addr string, timeout time.Duration) (net.Conn, error) {
>>>>>>> 69b61b03
	// http
	if protocol == "http" {
		if timeout > 0 {
			return net.DialTimeout("tcp", addr, timeout)
		}
		return net.Dial("tcp", addr)
	}

	// https
	if timeout > 0 {
		conn, err := net.DialTimeout("tcp", addr, timeout)
		if err != nil {
			return nil, err
		}
		tlsConn := tls.Client(conn, &tls.Config{InsecureSkipVerify: true})
		return tlsConn, tlsConn.Handshake()
	}
	return tls.Dial("tcp", addr, &tls.Config{InsecureSkipVerify: true})
}

// TlsHandshake tls handshake on a plain connection
func TlsHandshake(conn net.Conn, addr string) (net.Conn, error) {
	colonPos := strings.LastIndex(addr, ":")
	if colonPos == -1 {
		colonPos = len(addr)
	}
	hostname := addr[:colonPos]

	tlsConn := tls.Client(conn, &tls.Config{
		InsecureSkipVerify: true,
		ServerName: hostname,
	})
	if err := tlsConn.Handshake(); err != nil {
		conn.Close()
		return nil, err
	}
	return tlsConn, nil
}

// Conn is an interface implemented by a connection
type Conn interface {
	client.Client
	io.Closer

	SetDeadline(time.Time) error
	SetReadDeadline(time.Time) error
	SetWriteDeadline(time.Time) error
	Release()
}

type conn struct {
	client.Client
	net.Conn
	*dialer
}

func (c *conn) Release() {
	c.dialer.Lock()
	defer c.dialer.Unlock()
	addr := c.Conn.RemoteAddr().String()
	c.dialer.conns[addr] = append(c.dialer.conns[addr], c)
}<|MERGE_RESOLUTION|>--- conflicted
+++ resolved
@@ -18,12 +18,9 @@
 type Dialer interface {
 	// Dial dials a remote http server returning a Conn.
 	Dial(protocol, addr string) (Conn, error)
-<<<<<<< HEAD
 	DialWithProxy(protocol, addr, proxyURL string, timeout time.Duration) (Conn, error)
-=======
 	// Dial dials a remote http server with timeout returning a Conn.
 	DialTimeout(protocol, addr string, timeout time.Duration) (Conn, error)
->>>>>>> 69b61b03
 }
 
 type dialer struct {
@@ -61,7 +58,6 @@
 	}, err
 }
 
-<<<<<<< HEAD
 func (d *dialer) DialWithProxy(protocol, addr, proxyURL string, timeout time.Duration) (Conn, error) {
 	var c net.Conn
 	u, err := url.Parse(proxyURL)
@@ -91,10 +87,7 @@
 	}, err
 }
 
-func clientDial(protocol, addr string) (net.Conn, error) {
-=======
 func clientDial(protocol, addr string, timeout time.Duration) (net.Conn, error) {
->>>>>>> 69b61b03
 	// http
 	if protocol == "http" {
 		if timeout > 0 {
